--- conflicted
+++ resolved
@@ -12,7 +12,6 @@
     exec_inlined(matches)
 }
 
-<<<<<<< HEAD
 fn exec_inlined(matches: ArgMatches) -> Result<()> {
     match matches.subcommand() {
         Some((CliBuilder::RUN_GOSSIP_COMMAND, args)) => {
@@ -25,27 +24,12 @@
             let address = args.value_of("address").map(|s| s.to_string());
             let orderbook = args.is_present("orderbook");
             let dkg = args.is_present("dkg");
-            Ok(gossip::run(config, rpc, orderbook, dkg, address, peers))
+            gossip::run(config, rpc, orderbook, dkg, address, peers, None, None)
+                .wrap_err("Failed to run gossip service")
         }
         Some((CliBuilder::RUN_LEDGER_COMMAND, _)) => {
             let home = matches.value_of("base").unwrap_or(".anoma").to_string();
             let config = Config::new(home).unwrap();
-=======
-fn exec_inlined(config: Config, rpc: bool, ops: InlinedNodeOpts) -> Result<()> {
-    match ops {
-        InlinedNodeOpts::RunGossip(arg) => gossip::run(
-            config,
-            rpc,
-            arg.orderbook,
-            arg.dkg,
-            arg.address,
-            arg.peers,
-            arg.matchmaker,
-            arg.ledger_address,
-        )
-        .wrap_err("Failed to run gossip service"),
-        InlinedNodeOpts::RunAnoma => {
->>>>>>> e1023fe3
             shell::run(config).wrap_err("Failed to run Anoma node")
         }
         Some((CliBuilder::RESET_ANOMA_COMMAND, _)) => {
@@ -55,4 +39,19 @@
         }
         _ => Ok(()),
     }
-}+}
+
+// fn exec_inlined(config: Config, rpc: bool, ops: InlinedNodeOpts) -> Result<()> {
+//     match ops {
+//         InlinedNodeOpts::RunGossip(arg) => gossip::run(
+//             config,
+//             rpc,
+//             arg.orderbook,
+//             arg.dkg,
+//             arg.address,
+//             arg.peers,
+//             arg.matchmaker,
+//             arg.ledger_address,
+//         )
+//         .wrap_err("Failed to run gossip service"),
+//         InlinedNodeOpts::RunAnoma => {