--- conflicted
+++ resolved
@@ -4,126 +4,6 @@
 name: anoma-ci-build-pr
 node: {project: anoma}
 steps:
-<<<<<<< HEAD
-  - name: check-scripts-integrity
-    image: alpine/git:v2.30.1
-    pull: if-not-exists
-    commands:
-      - echo "60456953903d198c53824d18cb745af0a70e1bff25e40a45e310ee3c9dc4833b  Makefile" | sha256sum -c -
-    
-  - name: restore-cache
-    image: meltwater/drone-cache
-    pull: if-not-exists
-    settings:
-      backend: "s3"
-      restore: true
-      bucket: heliax-drone-cache-v2
-      region: eu-west-1
-      cache_key: "{{ checksum \"Cargo.lock\" }}"
-      archive_format: "gzip"
-      mount:
-        - .cargo
-    environment:
-      AWS_ACCESS_KEY_ID:
-        from_secret: aws_access_key_id
-      AWS_SECRET_ACCESS_KEY:
-        from_secret: aws_secret_access_key
-    depends_on:
-      - check-scripts-integrity
-
-  - name: build-wasm
-    image: 965844283396.dkr.ecr.eu-west-1.amazonaws.com/anoma:latest
-    pull: if-not-exists
-    commands:
-      - sccache --start-server
-      - make -C txs/tx_template deps
-      - make build-wasm-scripts
-      - |
-        for wasm in $(ls filter_template/*.wasm matchmaker_template/*.wasm txs/*/*.wasm vps/*/*.wasm)
-        do
-          shasum -a 256 ${wasm} >> checksum.sha256
-        done
-      - make clean-wasm-scripts
-      - make build-wasm-scripts
-      - shasum -c checksum.sha256
-      - rm checksum.sha256
-    environment:
-      AWS_ACCESS_KEY_ID:
-        from_secret: aws_access_key_id
-      AWS_SECRET_ACCESS_KEY:
-        from_secret: aws_secret_access_key
-      SCCACHE_BUCKET: heliax-drone-cache-v2
-      SCCACHE_S3_KEY_PREFIX: sccache-build-wasm
-    depends_on:
-      - restore-cache
-
-  - name: build
-    image: 965844283396.dkr.ecr.eu-west-1.amazonaws.com/anoma:latest
-    pull: if-not-exists
-    commands:
-      - sccache --start-server
-      - make build
-    depends_on:
-      - build-wasm
-    environment:
-      AWS_ACCESS_KEY_ID:
-        from_secret: aws_access_key_id
-      AWS_SECRET_ACCESS_KEY:
-        from_secret: aws_secret_access_key
-      SCCACHE_BUCKET: heliax-drone-cache-v2
-      SCCACHE_S3_KEY_PREFIX: sccache-build
-
-  - name: test
-    image: 965844283396.dkr.ecr.eu-west-1.amazonaws.com/anoma:latest
-    pull: if-not-exists
-    commands:
-      - sccache --start-server
-      - make test
-    depends_on:
-      - build
-    environment:
-      AWS_ACCESS_KEY_ID:
-        from_secret: aws_access_key_id
-      AWS_SECRET_ACCESS_KEY:
-        from_secret: aws_secret_access_key
-      SCCACHE_BUCKET: heliax-drone-cache-v2
-      SCCACHE_S3_KEY_PREFIX: sccache-test
-
-  - name: clean-cache
-    image: 965844283396.dkr.ecr.eu-west-1.amazonaws.com/anoma:latest
-    pull: if-not-exists
-    commands:
-      - cargo-cache
-    depends_on:
-      - test
-
-  - name: rebuild-cache
-    image: meltwater/drone-cache
-    pull: if-not-exists
-    settings:
-      backend: "s3"
-      bucket: heliax-drone-cache-v2
-      region: eu-west-1
-      rebuild: true
-      archive_format: "gzip"
-      override: false
-      cache_key: "{{ checksum \"Cargo.lock\" }}"
-      mount:
-        - .cargo
-    environment:
-      AWS_ACCESS_KEY_ID:
-        from_secret: aws_access_key_id
-      AWS_SECRET_ACCESS_KEY:
-        from_secret: aws_secret_access_key
-      BACKEND_OPERATION_TIMEOUT: "8m"
-    when:
-      status:
-        - success
-        - failure
-    depends_on:
-      - clean-cache
-
-=======
 - commands: [echo "88255b0d9db32c01c9e0287403bb165894b4c1444b497d92f42233bf986132c6  Makefile"
       | sha256sum -c -, echo "6ff9ee796028a3cc674c5234487a6438c44994af4bae458302c4ff2bd75199a8  vps/vp_template/Makefile"
       | sha256sum -c -, echo "e5e1c98a178c66f170acea2094a0a71536f68e806ced68930658e284976b9241  vps/vp_token/Makefile"
@@ -210,7 +90,6 @@
     region: eu-west-1
   when:
     status: [success, failure]
->>>>>>> 6538bf2b
 trigger:
   branch: [develop, master]
   event: [pull_request, push]
@@ -222,101 +101,6 @@
 name: anoma-ci-checks-pr
 node: {project: anoma}
 steps:
-<<<<<<< HEAD
-  - name: check-scripts-integrity
-    image: alpine/git:v2.30.1
-    pull: if-not-exists
-    commands:
-      - echo "60456953903d198c53824d18cb745af0a70e1bff25e40a45e310ee3c9dc4833b  Makefile" | sha256sum -c -
-
-  - name: restore-cache
-    image: meltwater/drone-cache
-    pull: if-not-exists
-    settings:
-      backend: "s3"
-      restore: true
-      bucket: heliax-drone-cache-v2
-      region: eu-west-1
-      cache_key: "nightly/{{ checksum \"Cargo.lock\" }}"
-      archive_format: "gzip"
-      mount:
-        - .cargo
-    environment:
-      AWS_ACCESS_KEY_ID:
-        from_secret: aws_access_key_id
-      AWS_SECRET_ACCESS_KEY:
-        from_secret: aws_secret_access_key
-    depends_on:
-      - check-scripts-integrity
-
-  - name: clippy-check
-    image: 965844283396.dkr.ecr.eu-west-1.amazonaws.com/anoma:latest
-    pull: if-not-exists
-    commands:
-      - sccache --start-server
-      - make clippy-check
-    depends_on:
-      - restore-cache
-    environment:
-      AWS_ACCESS_KEY_ID:
-        from_secret: aws_access_key_id
-      AWS_SECRET_ACCESS_KEY:
-        from_secret: aws_secret_access_key
-      SCCACHE_BUCKET: heliax-drone-cache-v2
-      SCCACHE_S3_KEY_PREFIX: sccache-check
-
-  - name: fmt-check
-    image: 965844283396.dkr.ecr.eu-west-1.amazonaws.com/anoma:latest
-    pull: if-not-exists
-    commands:
-      - sccache --start-server
-      - make fmt-check
-    depends_on:
-      - restore-cache
-    environment:
-      AWS_ACCESS_KEY_ID:
-        from_secret: aws_access_key_id
-      AWS_SECRET_ACCESS_KEY:
-        from_secret: aws_secret_access_key
-      SCCACHE_BUCKET: heliax-drone-cache-v2
-      SCCACHE_S3_KEY_PREFIX: sccache-check
-
-  - name: clean-cache
-    image: 965844283396.dkr.ecr.eu-west-1.amazonaws.com/anoma:latest
-    pull: if-not-exists
-    commands:
-      - cargo-cache
-    depends_on:
-      - clippy-check
-      - fmt-check
-
-  - name: rebuild-cache
-    image: meltwater/drone-cache
-    pull: if-not-exists
-    settings:
-      backend: "s3"
-      bucket: heliax-drone-cache-v2
-      region: eu-west-1
-      rebuild: true
-      archive_format: "gzip"
-      override: false
-      cache_key: "nightly/{{ checksum \"Cargo.lock\" }}"
-      mount:
-        - .cargo
-    environment:
-      AWS_ACCESS_KEY_ID:
-        from_secret: aws_access_key_id
-      AWS_SECRET_ACCESS_KEY:
-        from_secret: aws_secret_access_key
-      BACKEND_OPERATION_TIMEOUT: "8m"
-    when:
-      status:
-        - success
-        - failure
-    depends_on:
-      - clean-cache
-  
-=======
 - commands: [echo "88255b0d9db32c01c9e0287403bb165894b4c1444b497d92f42233bf986132c6  Makefile"
       | sha256sum -c -, echo "6ff9ee796028a3cc674c5234487a6438c44994af4bae458302c4ff2bd75199a8  vps/vp_template/Makefile"
       | sha256sum -c -, echo "e5e1c98a178c66f170acea2094a0a71536f68e806ced68930658e284976b9241  vps/vp_token/Makefile"
@@ -390,7 +174,6 @@
     region: eu-west-1
   when:
     status: [success, failure]
->>>>>>> 6538bf2b
 trigger:
   branch: [develop, master]
   event: [pull_request, push]
@@ -402,68 +185,6 @@
 name: anoma-ci-audit-pr
 node: {project: anoma}
 steps:
-<<<<<<< HEAD
-  - name: check-scripts-integrity
-    image: alpine/git:v2.30.1
-    pull: if-not-exists
-    commands:
-      - echo "60456953903d198c53824d18cb745af0a70e1bff25e40a45e310ee3c9dc4833b  Makefile" | sha256sum -c -
-
-  - name: restore-cache
-    image: meltwater/drone-cache
-    pull: if-not-exists
-    settings:
-      backend: "s3"
-      restore: true
-      bucket: heliax-drone-cache-v2
-      region: eu-west-1
-      cache_key: "audit/{{ checksum \"Cargo.lock\" }}"
-      archive_format: "gzip"
-      mount:
-        - .cargo
-    environment:
-      AWS_ACCESS_KEY_ID:
-        from_secret: aws_access_key_id
-      AWS_SECRET_ACCESS_KEY:
-        from_secret: aws_secret_access_key
-    depends_on:
-      - check-scripts-integrity
-
-  - name: audit
-    image: 965844283396.dkr.ecr.eu-west-1.amazonaws.com/anoma:latest
-    pull: if-not-exists
-    commands:
-      - make audit
-    depends_on:
-      - restore-cache
-
-  - name: rebuild-cache
-    image: meltwater/drone-cache
-    pull: if-not-exists
-    settings:
-      backend: "s3"
-      bucket: heliax-drone-cache-v2
-      region: eu-west-1
-      rebuild: true
-      archive_format: "gzip"
-      override: false
-      cache_key: "audit/{{ checksum \"Cargo.lock\" }}"
-      mount:
-        - .cargo
-    environment:
-      AWS_ACCESS_KEY_ID:
-        from_secret: aws_access_key_id
-      AWS_SECRET_ACCESS_KEY:
-        from_secret: aws_secret_access_key
-      BACKEND_OPERATION_TIMEOUT: "8m"
-    when:
-      status:
-        - success
-        - failure
-    depends_on:
-      - restore-cache
-
-=======
 - commands: [echo "88255b0d9db32c01c9e0287403bb165894b4c1444b497d92f42233bf986132c6  Makefile"
       | sha256sum -c -, echo "6ff9ee796028a3cc674c5234487a6438c44994af4bae458302c4ff2bd75199a8  vps/vp_template/Makefile"
       | sha256sum -c -, echo "e5e1c98a178c66f170acea2094a0a71536f68e806ced68930658e284976b9241  vps/vp_token/Makefile"
@@ -517,7 +238,6 @@
     region: eu-west-1
   when:
     status: [success, failure]
->>>>>>> 6538bf2b
 trigger:
   branch: [develop, master]
   event: [pull_request, push]
@@ -525,10 +245,6 @@
 workspace: {path: /drone/workspace}
 ---
 kind: signature
-<<<<<<< HEAD
-hmac: c593d06263dda6b9bf91d040711cd75096bf1d46e46a81497ec9b88b59866f6e
-=======
 hmac: 8e7b71b60e56cc359fd418dd035566210b265be12126933f49d7ed591b5df928
->>>>>>> 6538bf2b
 
 ...