pub mod intent_gossiper;
mod mempool;
pub mod p2p;
pub mod rpc;

use std::path::Path;

<<<<<<< HEAD
use anoma::types::address::Address;
=======
use anoma::proto::Intent;
>>>>>>> 36e513f7
use thiserror::Error;
use tokio::sync::mpsc;

use self::intent_gossiper::IntentGossiper;
use self::p2p::P2P;
<<<<<<< HEAD
use crate::config::IntentGossiper;
use crate::wallet::AtomicKeypair;
=======
use crate::config;
use crate::proto::services::{rpc_message, RpcResponse};
>>>>>>> 36e513f7

#[derive(Error, Debug)]
pub enum Error {
    #[error("Error initializing p2p: {0}")]
    P2pInit(p2p::Error),
}

type Result<T> = std::result::Result<T, Error>;

/// RPC async receiver end of the channel
pub type RpcReceiver = tokio::sync::mpsc::Receiver<(
    rpc_message::Message,
    tokio::sync::oneshot::Sender<RpcResponse>,
)>;

#[tokio::main]
pub async fn run(
    config: config::IntentGossiper,
    base_dir: impl AsRef<Path>,
<<<<<<< HEAD
    wasm_dir: impl AsRef<Path>,
    tx_source_address: Option<Address>,
    tx_signing_key: Option<AtomicKeypair>,
=======
>>>>>>> 36e513f7
) -> Result<()> {
    // Prepare matchmakers server and dialer
    let (matchmakers_server, intent_gossiper) =
        intent_gossiper::MatchmakersServer::new_pair(
            &config.matchmakers_server_addr,
        );

    // Async channel for intents received from peer
    let (peer_intent_send, peer_intent_recv) = tokio::sync::mpsc::channel(100);

    // Create the P2P gossip network, which can send messages directly to the
    // matchmaker, if any
    let p2p = p2p::P2P::new(&config, base_dir, peer_intent_send)
        .await
        .map_err(Error::P2pInit)?;

    // Run the matchmakers server
    let mms_join_handle = tokio::task::spawn(async move {
        matchmakers_server.listen().await;
    });

    // Start the RPC server, if enabled in the config
    let rpc_receiver = config.rpc.map(|rpc_config| {
        let (rpc_sender, rpc_receiver) = mpsc::channel(100);
        tokio::spawn(async move {
            rpc::client::start_rpc_server(&rpc_config, rpc_sender).await
        });
        rpc_receiver
    });

    dispatcher(
        p2p,
        rpc_receiver,
        peer_intent_recv,
        intent_gossiper,
        mms_join_handle,
    )
    .await
}

// loop over all possible event. The event can be from the rpc, a matchmaker
// program or the gossip network. The gossip network event are a special case
// that does not need to be handle as it's taking care of by the libp2p internal
// logic.
pub async fn dispatcher(
    mut p2p: P2P,
    mut rpc_receiver: Option<RpcReceiver>,
    mut peer_intent_recv: tokio::sync::mpsc::Receiver<Intent>,
    mut intent_gossiper: IntentGossiper,
    _mms_join_handle: tokio::task::JoinHandle<()>,
) -> Result<()> {
    loop {
        tokio::select! {
            Some((event, inject_response)) = recv_rpc_option(rpc_receiver.as_mut()), if rpc_receiver.is_some() =>
            {
                let gossip_sub = &mut p2p.0.behaviour_mut().intent_gossip_behaviour;
                let (response, maybe_intent) = rpc::client::handle_rpc_event(event, gossip_sub).await;
                inject_response.send(response).expect("failed to send response to rpc server");

                if let Some(intent) = maybe_intent {
                    intent_gossiper.add_intent(intent).await;
                }
            },
            Some(intent) = peer_intent_recv.recv() => {
                intent_gossiper.add_intent(intent).await;
            }
            swarm_event = p2p.0.next() => {
                // Never occurs, but call for the event must exists.
                tracing::info!("event, {:?}", swarm_event);
            },
        };
    }
}

async fn recv_rpc_option(
    x: Option<&mut RpcReceiver>,
) -> Option<(
    rpc_message::Message,
    tokio::sync::oneshot::Sender<RpcResponse>,
)> {
    x?.recv().await
}<|MERGE_RESOLUTION|>--- conflicted
+++ resolved
@@ -5,23 +5,14 @@
 
 use std::path::Path;
 
-<<<<<<< HEAD
-use anoma::types::address::Address;
-=======
 use anoma::proto::Intent;
->>>>>>> 36e513f7
 use thiserror::Error;
 use tokio::sync::mpsc;
 
 use self::intent_gossiper::IntentGossiper;
 use self::p2p::P2P;
-<<<<<<< HEAD
-use crate::config::IntentGossiper;
-use crate::wallet::AtomicKeypair;
-=======
 use crate::config;
 use crate::proto::services::{rpc_message, RpcResponse};
->>>>>>> 36e513f7
 
 #[derive(Error, Debug)]
 pub enum Error {
@@ -41,12 +32,6 @@
 pub async fn run(
     config: config::IntentGossiper,
     base_dir: impl AsRef<Path>,
-<<<<<<< HEAD
-    wasm_dir: impl AsRef<Path>,
-    tx_source_address: Option<Address>,
-    tx_signing_key: Option<AtomicKeypair>,
-=======
->>>>>>> 36e513f7
 ) -> Result<()> {
     // Prepare matchmakers server and dialer
     let (matchmakers_server, intent_gossiper) =
