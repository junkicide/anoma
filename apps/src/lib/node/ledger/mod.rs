pub mod events;
pub mod protocol;
pub mod rpc;
mod shell;
mod shims;
pub mod storage;
pub mod tendermint_node;

use std::convert::TryInto;
use std::net::SocketAddr;
use std::path::PathBuf;

use byte_unit::Byte;
use futures::future::TryFutureExt;
use once_cell::unsync::Lazy;
use sysinfo::{RefreshKind, System, SystemExt};
#[cfg(not(feature = "ABCI"))]
use tendermint_proto::abci::CheckTxType;
#[cfg(feature = "ABCI")]
use tendermint_proto_abci::abci::CheckTxType;
use tower::ServiceBuilder;
#[cfg(not(feature = "ABCI"))]
use tower_abci::{response, split, Server};
#[cfg(feature = "ABCI")]
use tower_abci_old::{response, split, Server};

use self::shims::abcipp_shim::AbciService;
use crate::config::utils::num_of_threads;
use crate::node::ledger::shell::{Error, MempoolTxType, Shell};
use crate::node::ledger::shims::abcipp_shim::AbcippShim;
use crate::node::ledger::shims::abcipp_shim_types::shim::{Request, Response};
use crate::{config, wasm_loader};

/// Env. var to set a number of Tokio RT worker threads
const ENV_VAR_TOKIO_THREADS: &str = "ANOMA_TOKIO_THREADS";

/// Env. var to set a number of Rayon global worker threads
const ENV_VAR_RAYON_THREADS: &str = "ANOMA_RAYON_THREADS";

// Until ABCI++ is ready, the shim provides the service implementation.
// We will add this part back in once the shim is no longer needed.
//```
// impl Service<Request> for Shell {
//     type Error = Error;
//     type Future =
//         Pin<Box<dyn Future<Output = Result<Response, BoxError>> + Send +
// 'static>>;    type Response = Response;
//
//     fn poll_ready(
//         &mut self,
//         _cx: &mut Context<'_>,
//     ) -> Poll<Result<(), Self::Error>> {
//         Poll::Ready(Ok(()))
//     }
//```

impl Shell {
    fn call(&mut self, req: Request) -> Result<Response, Error> {
        match req {
            Request::InitChain(init) => {
                self.init_chain(init).map(Response::InitChain)
            }
            Request::Info(_) => Ok(Response::Info(self.last_state())),
            Request::Query(query) => Ok(Response::Query(self.query(query))),
            #[cfg(not(feature = "ABCI"))]
            Request::PrepareProposal(block) => {
                Ok(Response::PrepareProposal(self.prepare_proposal(block)))
            }
            Request::VerifyHeader(_req) => {
                Ok(Response::VerifyHeader(self.verify_header(_req)))
            }
            Request::ProcessProposal(block) => {
                #[cfg(not(feature = "ABCI"))]
                {
                    Ok(Response::ProcessProposal(self.process_proposal(block)))
                }
                #[cfg(feature = "ABCI")]
                {
                    Ok(Response::ProcessProposal(
                        self.process_and_decode_proposal(block),
                    ))
                }
            }
            #[cfg(not(feature = "ABCI"))]
            Request::RevertProposal(_req) => {
                Ok(Response::RevertProposal(self.revert_proposal(_req)))
            }
            #[cfg(not(feature = "ABCI"))]
            Request::ExtendVote(_req) => {
                Ok(Response::ExtendVote(self.extend_vote(_req)))
            }
            #[cfg(not(feature = "ABCI"))]
            Request::VerifyVoteExtension(_req) => Ok(
                Response::VerifyVoteExtension(self.verify_vote_extension(_req)),
            ),
            Request::FinalizeBlock(finalize) => {
                self.finalize_block(finalize).map(Response::FinalizeBlock)
            }
            Request::Commit(_) => Ok(Response::Commit(self.commit())),
            Request::Flush(_) => Ok(Response::Flush(Default::default())),
            Request::Echo(msg) => Ok(Response::Echo(response::Echo {
                message: msg.message,
            })),
            Request::CheckTx(tx) => {
                let r#type = match CheckTxType::from_i32(tx.r#type)
                    .expect("received unexpected CheckTxType from ABCI")
                {
                    CheckTxType::New => MempoolTxType::NewTransaction,
                    CheckTxType::Recheck => MempoolTxType::RecheckTransaction,
                };
                Ok(Response::CheckTx(self.mempool_validate(&*tx.tx, r#type)))
            }
            Request::ListSnapshots(_) => {
                Ok(Response::ListSnapshots(Default::default()))
            }
            Request::OfferSnapshot(_) => {
                Ok(Response::OfferSnapshot(Default::default()))
            }
            Request::LoadSnapshotChunk(_) => {
                Ok(Response::LoadSnapshotChunk(Default::default()))
            }
            Request::ApplySnapshotChunk(_) => {
                Ok(Response::ApplySnapshotChunk(Default::default()))
            }
        }
    }
}

/// Run the ledger with an async runtime
pub fn run(config: config::Ledger, wasm_dir: PathBuf) {
    let logical_cores = num_cpus::get();
    tracing::info!("Available logical cores: {}", logical_cores);

    let rayon_threads = num_of_threads(
        ENV_VAR_RAYON_THREADS,
        // If not set, default to half of logical CPUs count
        logical_cores / 2,
    );
    tracing::info!("Using {} threads for Rayon.", rayon_threads);

    let tokio_threads = num_of_threads(
        ENV_VAR_TOKIO_THREADS,
        // If not set, default to half of logical CPUs count
        logical_cores / 2,
    );
    tracing::info!("Using {} threads for Tokio.", tokio_threads);

    // Configure number of threads for rayon (used in `par_iter` when running
    // VPs)
    rayon::ThreadPoolBuilder::new()
        .num_threads(rayon_threads)
        .thread_name(|i| format!("ledger-rayon-worker-{}", i))
        .build_global()
        .unwrap();

    // Start tokio runtime with the `run_aux` function
    tokio::runtime::Builder::new_multi_thread()
        .worker_threads(tokio_threads)
        .thread_name("ledger-tokio-worker")
        // Enable time and I/O drivers
        .enable_all()
        .build()
        .unwrap()
        .block_on(run_aux(config, wasm_dir));
}

/// Resets the tendermint_node state and removes database files
pub fn reset(config: config::Ledger) -> Result<(), shell::Error> {
    shell::reset(config)
}

/// Runs two concurrent tasks: A tendermint node, a shell which contains an ABCI
/// server for talking to the tendermint node. Both must be alive for correct
/// functioning.
async fn run_aux(config: config::Ledger, wasm_dir: PathBuf) {
    // Prefetch needed wasm artifacts
    wasm_loader::pre_fetch_wasm(&wasm_dir).await;

    // Find the system available memory
    let available_memory_bytes = Lazy::new(|| {
        let sys = System::new_with_specifics(RefreshKind::new().with_memory());
        let available_memory_bytes = sys.available_memory() * 1024;
        tracing::info!(
            "Available memory: {}",
            Byte::from_bytes(available_memory_bytes as u128)
                .get_appropriate_unit(true)
        );
        available_memory_bytes
    });

    // Find the VP WASM compilation cache size
    let vp_wasm_compilation_cache =
        match config.shell.vp_wasm_compilation_cache_bytes {
            Some(vp_wasm_compilation_cache) => {
                tracing::info!(
                    "VP WASM compilation cache size set from the configuration"
                );
                vp_wasm_compilation_cache
            }
            None => {
                tracing::info!(
                    "VP WASM compilation cache size not configured, using 1/6 \
                     of available memory."
                );
                *available_memory_bytes / 6
            }
        };
    tracing::info!(
        "VP WASM compilation cache size: {}",
        Byte::from_bytes(vp_wasm_compilation_cache as u128)
            .get_appropriate_unit(true)
    );

    // Find the tx WASM compilation cache size
    let tx_wasm_compilation_cache =
        match config.shell.tx_wasm_compilation_cache_bytes {
            Some(tx_wasm_compilation_cache) => {
                tracing::info!(
                    "Tx WASM compilation cache size set from the configuration"
                );
                tx_wasm_compilation_cache
            }
            None => {
                tracing::info!(
                    "Tx WASM compilation cache size not configured, using 1/6 \
                     of available memory."
                );
                *available_memory_bytes / 6
            }
        };
    tracing::info!(
        "Tx WASM compilation cache size: {}",
        Byte::from_bytes(tx_wasm_compilation_cache as u128)
            .get_appropriate_unit(true)
    );

    // Setup DB cache, it must outlive the DB instance that's in the shell
    let block_cache_size_bytes = match config.shell.block_cache_bytes {
        Some(block_cache_bytes) => {
            tracing::info!("Block cache set from the configuration.",);
            block_cache_bytes
        }
        None => {
            tracing::info!(
                "Block cache size not configured, using 1/3 of available \
                 memory."
            );
            *available_memory_bytes / 3
        }
    };
    tracing::info!(
        "RocksDB block cache size: {}",
        Byte::from_bytes(block_cache_size_bytes as u128)
            .get_appropriate_unit(true)
    );
    let db_cache =
        rocksdb::Cache::new_lru_cache(block_cache_size_bytes as usize).unwrap();

    let tendermint_dir = config.tendermint_dir();
    let ledger_address = config.shell.ledger_address.to_string();
    let chain_id = config.chain_id.clone();
    let genesis_time = config
        .genesis_time
        .clone()
        .try_into()
        .expect("expected RFC3339 genesis_time");
    let tendermint_config = config.tendermint.clone();

    // Channel for signalling shut down from the shell or from Tendermint
    let (abort_send, abort_recv) =
        tokio::sync::mpsc::unbounded_channel::<&'static str>();

    // Channel for signalling shut down to Tendermint process
    let (tm_abort_send, tm_abort_recv) =
        tokio::sync::oneshot::channel::<tokio::sync::oneshot::Sender<()>>();

    // Start Tendermint node
    let abort_send_for_tm = abort_send.clone();
    let tendermint_node = tokio::spawn(async move {
        // On panic or exit, the `Drop` of `AbortSender` will send abort message
        let aborter = Aborter {
            sender: abort_send_for_tm,
            who: "Tendermint",
        };

        let res = tendermint_node::run(
            tendermint_dir,
            chain_id,
            genesis_time,
            ledger_address,
            tendermint_config,
            tm_abort_recv,
        )
        .map_err(Error::Tendermint)
        .await;
        tracing::info!("Tendermint node is no longer running.");

        drop(aborter);
        res
    });

    // Construct our ABCI application.
    let db_dir = config.db_dir();
    let ledger_address = config.shell.ledger_address;
    let (shell, abci_service) = AbcippShim::new(
        config.shell.base_dir,
        db_dir,
        config.chain_id,
        wasm_dir,
        &db_cache,
        vp_wasm_compilation_cache,
        tx_wasm_compilation_cache,
    );

    // Start the ABCI server
    let abci = tokio::spawn(async move {
        // On panic or exit, the `Drop` of `AbortSender` will send abort
        // message
        let aborter = Aborter {
            sender: abort_send,
            who: "ABCI",
        };

        let res = run_abci(abci_service, ledger_address).await;

        drop(aborter);
        res
    });

    // Run the shell in the main thread
    let thread_builder =
        std::thread::Builder::new().name("ledger-shell".into());
    let shell_handler = thread_builder
        .spawn(move || {
            tracing::info!("Anoma ledger node started.");
            shell.run()
        })
        .expect("Must be able to start a thread for the shell");

    // Wait for interrupt signal or abort message
    wait_for_abort(abort_recv).await;

    // Abort the ABCI service task
    abci.abort();

    // Shutdown tendermint_node via a message to ensure that the child process
    // is properly cleaned-up.
    let (tm_abort_resp_send, tm_abort_resp_recv) =
        tokio::sync::oneshot::channel::<()>();
    // Ask to shutdown tendermint node cleanly. Ignore error, which can happen
    // if the tendermint_node task has already finished.
    if let Ok(()) = tm_abort_send.send(tm_abort_resp_send) {
        match tm_abort_resp_recv.await {
            Ok(()) => {}
            Err(err) => {
                tracing::error!(
                    "Failed to receive a response from tendermint: {}",
                    err
                );
            }
        }
    }

    let res = tokio::try_join!(tendermint_node, abci);
    match res {
        Ok((tendermint_res, abci_res)) => {
            if let Err(err) = tendermint_res {
                tracing::error!("Tendermint error: {}", err);
            }
            if let Err(err) = abci_res {
                tracing::error!("ABCI error: {}", err);
            }
        }
        Err(err) => {
            // Ignore cancellation errors
            if !err.is_cancelled() {
                tracing::error!("Ledger error: {}", err);
            }
        }
    }
    tracing::info!("Anoma ledger node has shut down.");

    if let Err(err) = shell_handler.join() {
        std::panic::resume_unwind(err)
    }
}

/// Runs the an asynchronous ABCI server with four sub-components for consensus,
/// mempool, snapshot, and info.
async fn run_abci(
    abci_service: AbciService,
    ledger_address: SocketAddr,
) -> shell::Result<()> {
    // Split it into components.
    let (consensus, mempool, snapshot, info) = split::service(abci_service, 5);

    // Hand those components to the ABCI server, but customize request behavior
    // for each category
    let server = Server::builder()
        .consensus(consensus)
        .snapshot(snapshot)
        .mempool(
            ServiceBuilder::new()
                .load_shed()
                .buffer(1024)
                .service(mempool),
        )
        .info(
            ServiceBuilder::new()
                .load_shed()
                .buffer(100)
                .rate_limit(50, std::time::Duration::from_secs(1))
                .service(info),
        )
        .finish()
        .unwrap();

    // Run the server with the ABCI service
    server
        .listen(ledger_address)
        .await
        .map_err(|err| Error::TowerServer(err.to_string()))
}

/// A panic-proof handle for aborting a future. Will abort during stack
/// unwinding and its drop method sends abort message with `who` inside it.
struct Aborter {
    sender: tokio::sync::mpsc::UnboundedSender<&'static str>,
    who: &'static str,
}

impl Drop for Aborter {
    fn drop(&mut self) {
        // Send abort message, ignore result
        let _ = self.sender.send(self.who);
    }
}

#[cfg(unix)]
async fn wait_for_abort(
    mut abort_recv: tokio::sync::mpsc::UnboundedReceiver<&'static str>,
) {
    use tokio::signal::unix::{signal, SignalKind};
    let mut sigterm = signal(SignalKind::terminate()).unwrap();
    let mut sighup = signal(SignalKind::hangup()).unwrap();
    let mut sigpipe = signal(SignalKind::pipe()).unwrap();
    let _ = tokio::select! {
        signal = tokio::signal::ctrl_c() => {
            match signal {
                Ok(()) => tracing::info!("Received interrupt signal, exiting..."),
                Err(err) => tracing::error!("Failed to listen for CTRL+C signal: {}", err),
            }
        },
        signal = sigterm.recv() => {
            match signal {
                Some(()) => tracing::info!("Received termination signal, exiting..."),
                None => tracing::error!("Termination signal cannot be caught anymore, exiting..."),
            }
        },
        signal = sighup.recv() => {
            match signal {
                Some(()) => tracing::info!("Received hangup signal, exiting..."),
                None => tracing::error!("Hangup signal cannot be caught anymore, exiting..."),
            }
        },
        signal = sigpipe.recv() => {
            match signal {
                Some(()) => tracing::info!("Received pipe signal, exiting..."),
                None => tracing::error!("Pipe signal cannot be caught anymore, exiting..."),
            }
        },
        msg = abort_recv.recv() => {
            // When the msg is `None`, there are no more abort senders, so both
            // Tendermint and the shell must have already exited
            if let Some(who) = msg {
                 tracing::info!("{} has exited, shutting down...", who);
            }
        }
    };
}

#[cfg(windows)]
async fn wait_for_abort(
    mut abort_recv: tokio::sync::mpsc::UnboundedReceiver<&'static str>,
) {
    let mut sigbreak = tokio::signal::windows::ctrl_break().unwrap();
    let _ = tokio::select! {
        signal = tokio::signal::ctrl_c() => {
            match signal {
                Ok(()) => tracing::info!("Received interrupt signal, exiting..."),
                Err(err) => tracing::error!("Failed to listen for CTRL+C signal: {}", err),
            }
        },
        signal = sigbreak.recv() => {
            match signal {
                Some(()) => tracing::info!("Received break signal, exiting..."),
                None => tracing::error!("Break signal cannot be caught anymore, exiting..."),
            }
        },
        msg = abort_recv.recv() => {
            // When the msg is `None`, there are no more abort senders, so both
            // Tendermint and the shell must have already exited
            if let Some(who) = msg {
                 tracing::info!("{} has exited, shutting down...", who);
            }
        }
    };
}

#[cfg(not(any(unix, windows)))]
async fn wait_for_abort(
    mut abort_recv: tokio::sync::mpsc::UnboundedReceiver<&'static str>,
<<<<<<< HEAD
) -> bool {
=======
) {
>>>>>>> f6e78278
    let _ = tokio::select! {
        signal = tokio::signal::ctrl_c() => {
            match signal {
                Ok(()) => tracing::info!("Received interrupt signal, exiting..."),
                Err(err) => tracing::error!("Failed to listen for CTRL+C signal: {}", err),
            }
        },
        msg = abort_recv.recv() => {
            // When the msg is `None`, there are no more abort senders, so both
            // Tendermint and the shell must have already exited
            if let Some(who) = msg {
                 tracing::info!("{} has exited, shutting down...", who);
            }
        }
    };
}<|MERGE_RESOLUTION|>--- conflicted
+++ resolved
@@ -510,11 +510,7 @@
 #[cfg(not(any(unix, windows)))]
 async fn wait_for_abort(
     mut abort_recv: tokio::sync::mpsc::UnboundedReceiver<&'static str>,
-<<<<<<< HEAD
-) -> bool {
-=======
 ) {
->>>>>>> f6e78278
     let _ = tokio::select! {
         signal = tokio::signal::ctrl_c() => {
             match signal {
